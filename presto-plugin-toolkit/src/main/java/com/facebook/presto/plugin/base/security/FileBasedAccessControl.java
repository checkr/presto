--- conflicted
+++ resolved
@@ -74,7 +74,6 @@
     }
 
     @Override
-<<<<<<< HEAD
     public void checkCanCreateSchema(ConnectorTransactionHandle transactionHandle, Identity identity, String schemaName)
     {
     }
@@ -91,27 +90,6 @@
 
     @Override
     public void checkCanShowSchemas(ConnectorTransactionHandle transactionHandle, Identity identity)
-=======
-    public void checkCanCreateSchema(ConnectorTransactionHandle transactionHandle, ConnectorIdentity identity, String schemaName)
->>>>>>> c3f59605
-    {
-        denyCreateSchema(schemaName);
-    }
-
-    @Override
-    public void checkCanDropSchema(ConnectorTransactionHandle transactionHandle, ConnectorIdentity identity, String schemaName)
-    {
-        denyDropSchema(schemaName);
-    }
-
-    @Override
-    public void checkCanRenameSchema(ConnectorTransactionHandle transactionHandle, ConnectorIdentity identity, String schemaName, String newSchemaName)
-    {
-        denyRenameSchema(schemaName, newSchemaName);
-    }
-
-    @Override
-    public void checkCanShowSchemas(ConnectorTransactionHandle transactionHandle, ConnectorIdentity identity)
     {
     }
 
